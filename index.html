--- conflicted
+++ resolved
@@ -800,13 +800,8 @@
     
 
     <p>My goal is to build machine learning models capable of approaching the performance of biological brains in terms of flexibility to changes in tasks and environments.
-<<<<<<< HEAD
-Drawing inspiration from adaptation behavior of biological systems, I study methods for domain adaptation and self-supervised learning.</p>
-<p>I pursue my doctoral studies at the <a href="https://imprs.is.mpg.de/">Max Planck International Research School for Intelligent Systems</a> and the <a href="https://www.campusbiotech.ch/en">Swiss Federal Institute of Technology Lausanne (EPFL)</a>, advised by
-=======
 Drawing inspiration from adaptation behavior of biological systems, I study methods for domain adaptation and self-supervised learning and build machine learning tools for robust scientific inference in neuroscience.</p>
 <p>I pursue my doctoral studies at the <a href="https://imprs.is.mpg.de/">Max Planck International Research School for Intelligent School</a> and the <a href="https://www.campusbiotech.ch/en">Swiss Federal Institute of Technology Lausanne (EPFL)</a>, advised by
->>>>>>> 785a6b2f
 <a href="http://bethgelab.org">Matthias Bethge</a>
 and <a href="http://mousemotorlab.org">Mackenzie Mathis</a>
 in the <a href="https://ellis.eu/en/projects/adaptation-and-robustness-in-brains-and-machines">ELLIS PhD &amp; PostDoc program</a>.</p>
@@ -911,11 +906,7 @@
             
             <div class="row">
               <div class="col-2 px-0 my-auto">
-<<<<<<< HEAD
-                <img src="https://scontent-zrh1-1.xx.fbcdn.net/v/t39.2365-6/261808793_1082281822528512_588598751091579214_n.png?_nc_cat=101&ccb=1-5&_nc_sid=ad8a9d&_nc_ohc=dZgBG5JZct8AX8URTCN&_nc_ht=scontent-zrh1-1.xx&oh=00_AT-9G10gdGghYka0wtsFmCPzi0dHJO4FUxLC2lw0jGVaYg&oe=623CE8ED" style="width: 100%;"/>
-=======
                 <img src="https://pbs.twimg.com/profile_images/1454145678075117568/2qXqM_Cu_400x400.png" style="width: 100%;"/>
->>>>>>> 785a6b2f
               </div>
               <div class="col-10">
                 <div class="description">
